use std::array::TryFromSliceError;
use std::collections::{BTreeMap, HashMap};
use std::net::SocketAddr;
use std::path::PathBuf;
use std::str::FromStr;
use std::sync::Arc;
use std::time::Duration;

use anyhow::anyhow;
use clap::Parser;
use cln_plugin::{options, Builder, Plugin};
use cln_rpc::model;
use cln_rpc::primitives::ShortChannelId;
use fedimint_core::task::TaskGroup;
use fedimint_core::util::handle_version_hash_command;
use fedimint_core::{fedimint_build_code_version_env, Amount};
use hex::ToHex;
use ln_gateway::envs::FM_CLN_EXTENSION_LISTEN_ADDRESS_ENV;
use ln_gateway::gateway_lnrpc::gateway_lightning_server::{
    GatewayLightning, GatewayLightningServer,
};
use ln_gateway::gateway_lnrpc::get_route_hints_response::{RouteHint, RouteHintHop};
use ln_gateway::gateway_lnrpc::intercept_htlc_response::{Action, Cancel, Forward, Settle};
use ln_gateway::gateway_lnrpc::{
    CreateInvoiceRequest, CreateInvoiceResponse, EmptyRequest, EmptyResponse, GetNodeInfoResponse,
    GetRouteHintsRequest, GetRouteHintsResponse, InterceptHtlcRequest, InterceptHtlcResponse,
    PayInvoiceRequest, PayInvoiceResponse,
};
use secp256k1::PublicKey;
use serde::{Deserialize, Serialize};
use thiserror::Error;
use tokio::io::{stdin, stdout};
use tokio::sync::{mpsc, oneshot, Mutex};
use tokio_stream::wrappers::ReceiverStream;
use tonic::transport::Server;
use tonic::Status;
use tracing::{debug, error, info, warn};

const MAX_HTLC_PROCESSING_DURATION: Duration = Duration::MAX;

#[derive(Parser)]
#[command(version)]
struct ClnExtensionOpts {
    /// Gateway CLN extension service listen address
    #[arg(long = "fm-gateway-listen", env = FM_CLN_EXTENSION_LISTEN_ADDRESS_ENV)]
    fm_gateway_listen: SocketAddr,
}

#[tokio::main]
async fn main() -> Result<(), anyhow::Error> {
    handle_version_hash_command(fedimint_build_code_version_env!());

    let (service, listen, plugin) = ClnRpcService::new()
        .await
        .expect("Failed to create cln rpc service");

    debug!(
        "Starting gateway-cln-extension with listen address : {}",
        listen
    );

    Server::builder()
        .add_service(GatewayLightningServer::new(service))
        .serve_with_shutdown(listen, async {
            // Wait for plugin to signal it's shutting down
            // Shut down everything else via TaskGroup regardless of error
            let _ = plugin.join().await;
            // lightningd needs to see exit code 0 to notice the plugin has
            // terminated -- even if we return from main().
            std::process::exit(0);
        })
        .await
        .map_err(|e| ClnExtensionError::Error(anyhow!("Failed to start server, {:?}", e)))?;

    Ok(())
}

// TODO: upstream these structs to cln-plugin
// See: https://github.com/ElementsProject/lightning/blob/master/doc/PLUGINS.md#htlc_accepted
#[derive(Clone, Serialize, Deserialize, Debug)]
struct Htlc {
    amount_msat: Amount,
    // TODO: use these to validate we can actually redeem the HTLC in time
    cltv_expiry: u32,
    cltv_expiry_relative: u32,
    payment_hash: bitcoin_hashes::sha256::Hash,
    // The short channel id of the incoming channel
    short_channel_id: String,
    // The ID of the HTLC
    id: u64,
}

#[derive(Clone, Serialize, Deserialize, Debug)]
struct Onion {
    #[serde(default)]
<<<<<<< HEAD
    pub short_channel_id: Option<String>,
    pub forward_msat: Option<Amount>,
    #[serde(default)]
    pub next_onion: String,
=======
    short_channel_id: Option<String>,
    forward_msat: Amount,
>>>>>>> d50a6a32
}

#[derive(Clone, Serialize, Deserialize, Debug)]
struct HtlcAccepted {
    htlc: Htlc,
    onion: Onion,
}

#[allow(dead_code)]
struct ClnRpcService {
    socket: PathBuf,
    interceptor: Arc<ClnHtlcInterceptor>,
    task_group: TaskGroup,
}

impl ClnRpcService {
    async fn new() -> Result<(Self, SocketAddr, Plugin<Arc<ClnHtlcInterceptor>>), ClnExtensionError>
    {
        let interceptor = Arc::new(ClnHtlcInterceptor::new());

        if let Some(plugin) = Builder::new(stdin(), stdout())
            .option(options::ConfigOption::new(
                "fm-gateway-listen",
                // Set an invalid default address in the extension to force the extension plugin
                // user to supply a valid address via an environment variable or
                // cln plugin config option.
                options::Value::OptString,
                "fedimint gateway CLN extension listen address",
            ))
            .hook(
                "htlc_accepted",
                |plugin: Plugin<Arc<ClnHtlcInterceptor>>, value: serde_json::Value| async move {
                    let value_string = format!("{}", &value.to_string());
                    let payload: HtlcAccepted = serde_json::from_value(value).map_err(|e| {
                        ClnExtensionError::Error(anyhow!("Invalid HtlcAccepted {:?} {}", e, value_string)
                    )})?;
                    Ok(plugin.state().intercept_htlc(payload).await)
                },
            )
            // Shutdown the plugin when lightningd is shutting down or when the plugin is stopped
            // via `plugin stop` command. There's a chance that the subscription is never called in
            // case lightningd crashes or aborts.
            // For details, see documentation for `shutdown` event notification:
            // https://lightning.readthedocs.io/PLUGINS.html?highlight=shutdown#shutdown
            .subscribe(
                "shutdown",
                |plugin: Plugin<Arc<ClnHtlcInterceptor>>, _: serde_json::Value| async move {
                    info!("Received \"shutdown\" notification from lightningd ... requesting cln_plugin shutdown");
                    plugin.shutdown()
                },
            )
            .dynamic() // Allow reloading the plugin
            .start(interceptor.clone())
            .await?
        {
            let config = plugin.configuration();
            let socket = PathBuf::from(config.lightning_dir).join(config.rpc_file);

            // Parse configurations or read from
            let fm_gateway_listen: SocketAddr = match ClnExtensionOpts::try_parse() {
                Ok(opts) => opts.fm_gateway_listen,
                Err(_) => {

                    let listen_val = plugin.option("fm-gateway-listen")
                        .expect("Gateway CLN extension is missing a listen address configuration.
                        You can set it via FM_CLN_EXTENSION_LISTEN_ADDRESS env variable, or by adding
                        a --fm-gateway-listen config option to the CLN plugin.");
                    let listen = listen_val.as_str()
                        .expect("fm-gateway-listen isn't a string");

                    SocketAddr::from_str(listen).expect("invalid fm-gateway-listen address")
                }
            };

            Ok((
                Self {
                    socket,
                    interceptor,
                    task_group: TaskGroup::new()
                },
                fm_gateway_listen,
                plugin,
            ))
        } else {
            Err(ClnExtensionError::Error(anyhow!(
                "Failed to start cln plugin - another instance of lightningd may already be running."
            )))
        }
    }

    /// Creates a new RPC client for a request.
    ///
    /// This operation is cheap enough to do it for each request since it merely
    /// connects to a UNIX domain socket without doing any further
    /// initialization.
    async fn rpc_client(&self) -> Result<cln_rpc::ClnRpc, ClnExtensionError> {
        cln_rpc::ClnRpc::new(&self.socket).await.map_err(|err| {
            let e = format!("Could not connect to CLN RPC socket: {err}");
            error!(e);
            ClnExtensionError::Error(anyhow!(e))
        })
    }

    async fn info(&self) -> Result<(PublicKey, String, String), ClnExtensionError> {
        self.rpc_client()
            .await?
            .call(cln_rpc::Request::Getinfo(
                model::requests::GetinfoRequest {},
            ))
            .await
            .map(|response| match response {
                cln_rpc::Response::Getinfo(model::responses::GetinfoResponse {
                    id,
                    alias,
                    network,
                    ..
                }) => {
                    // FIXME: How to handle missing alias?
                    let alias = alias.unwrap_or_default();
                    Ok((id, alias, network))
                }
                _ => Err(ClnExtensionError::RpcWrongResponse),
            })
            .map_err(ClnExtensionError::RpcError)?
    }
}

#[tonic::async_trait]
impl GatewayLightning for ClnRpcService {
    async fn get_node_info(
        &self,
        _request: tonic::Request<EmptyRequest>,
    ) -> Result<tonic::Response<GetNodeInfoResponse>, Status> {
        self.info()
            .await
            .map(|(pub_key, alias, network)| {
                tonic::Response::new(GetNodeInfoResponse {
                    pub_key: pub_key.serialize().to_vec(),
                    alias,
                    network,
                })
            })
            .map_err(|e| {
                error!("cln getinfo returned error: {:?}", e);
                Status::internal(e.to_string())
            })
    }

    async fn get_route_hints(
        &self,
        request: tonic::Request<GetRouteHintsRequest>,
    ) -> Result<tonic::Response<GetRouteHintsResponse>, Status> {
        let GetRouteHintsRequest { num_route_hints } = request.into_inner();
        let node_info = self
            .info()
            .await
            .map_err(|err| tonic::Status::internal(err.to_string()))?;

        let mut client = self
            .rpc_client()
            .await
            .map_err(|err| tonic::Status::internal(err.to_string()))?;

        let active_peer_channels_response = client
            .call(cln_rpc::Request::ListPeerChannels(
                model::requests::ListpeerchannelsRequest { id: None },
            ))
            .await
            .map_err(|err| tonic::Status::internal(err.to_string()))?;

        let mut active_peer_channels = match active_peer_channels_response {
            cln_rpc::Response::ListPeerChannels(channels) => Ok(channels.channels),
            _ => Err(ClnExtensionError::RpcWrongResponse),
        }
        .map_err(|err| tonic::Status::internal(err.to_string()))?
        .unwrap_or(Vec::new())
        .into_iter()
        .filter_map(|chan| {
            if let Some(state) = chan.state {
                if matches!(
                    state,
                    model::responses::ListpeerchannelsChannelsState::CHANNELD_NORMAL
                ) {
                    if let Some(peer_id) = chan.peer_id {
                        return chan.short_channel_id.map(|scid| (peer_id, scid));
                    }
                }
            }

            None
        })
        .collect::<Vec<_>>();

        debug!(
            "Found {} active channels to use as route hints",
            active_peer_channels.len()
        );

        let listfunds_response = client
            .call(cln_rpc::Request::ListFunds(
                model::requests::ListfundsRequest { spent: None },
            ))
            .await
            .map_err(|err| tonic::Status::internal(err.to_string()))?;
        let pubkey_to_incoming_capacity = match listfunds_response {
            cln_rpc::Response::ListFunds(listfunds) => listfunds
                .channels
                .into_iter()
                .map(|chan| (chan.peer_id, chan.amount_msat - chan.our_amount_msat))
                .collect::<HashMap<_, _>>(),
            err => panic!("CLN received unexpected response: {err:?}"),
        };
        active_peer_channels.sort_by(|a, b| {
            let a_incoming = pubkey_to_incoming_capacity.get(&a.0).unwrap().msat();
            let b_incoming = pubkey_to_incoming_capacity.get(&b.0).unwrap().msat();
            b_incoming.cmp(&a_incoming)
        });
        active_peer_channels.truncate(num_route_hints as usize);

        let mut route_hints = vec![];
        for (peer_id, scid) in active_peer_channels {
            let channels_response = client
                .call(cln_rpc::Request::ListChannels(
                    model::requests::ListchannelsRequest {
                        short_channel_id: Some(scid),
                        source: None,
                        destination: None,
                    },
                ))
                .await
                .map_err(|err| tonic::Status::internal(err.to_string()))?;

            let channel = match channels_response {
                cln_rpc::Response::ListChannels(channels) => {
                    let Some(channel) = channels
                        .channels
                        .into_iter()
                        .find(|chan| chan.destination == node_info.0)
                    else {
                        warn!(?scid, "Channel not found in graph");
                        continue;
                    };
                    Ok(channel)
                }
                _ => Err(ClnExtensionError::RpcWrongResponse),
            }
            .map_err(|err| tonic::Status::internal(err.to_string()))?;

            let route_hint_hop = RouteHintHop {
                src_node_id: peer_id.serialize().to_vec(),
                short_channel_id: scid_to_u64(scid),
                base_msat: channel.base_fee_millisatoshi,
                proportional_millionths: channel.fee_per_millionth,
                cltv_expiry_delta: channel.delay,
                htlc_minimum_msat: Some(channel.htlc_minimum_msat.msat()),
                htlc_maximum_msat: channel.htlc_maximum_msat.map(|amt| amt.msat()),
            };

            debug!("Constructed route hint {:?}", route_hint_hop);
            route_hints.push(RouteHint {
                hops: vec![route_hint_hop],
            });
        }

        Ok(tonic::Response::new(GetRouteHintsResponse { route_hints }))
    }

    async fn pay_invoice(
        &self,
        request: tonic::Request<PayInvoiceRequest>,
    ) -> Result<tonic::Response<PayInvoiceResponse>, tonic::Status> {
        let PayInvoiceRequest {
            invoice,
            max_delay,
            max_fee_msat,
            payment_hash: _,
        } = request.into_inner();

        let outcome = self
            .rpc_client()
            .await
            .map_err(|e| Status::internal(e.to_string()))?
            .call(cln_rpc::Request::Pay(model::requests::PayRequest {
                bolt11: invoice,
                amount_msat: None,
                label: None,
                riskfactor: None,
                retry_for: None,
                maxdelay: Some(max_delay as u16),
                exemptfee: None,
                localinvreqid: None,
                exclude: None,
                maxfee: Some(cln_rpc::primitives::Amount::from_msat(max_fee_msat)),
                maxfeepercent: None,
                description: None,
            }))
            .await
            .map(|response| match response {
                cln_rpc::Response::Pay(model::responses::PayResponse {
                    payment_preimage, ..
                }) => Ok(PayInvoiceResponse {
                    preimage: payment_preimage.to_vec(),
                }),
                _ => Err(ClnExtensionError::RpcWrongResponse),
            })
            .map_err(|e| {
                error!("cln pay rpc returned error {:?}", e);
                tonic::Status::internal(e.to_string())
            })?
            .map_err(|e| tonic::Status::internal(e.to_string()))?;

        Ok(tonic::Response::new(outcome))
    }

    type RouteHtlcsStream = ReceiverStream<Result<InterceptHtlcRequest, Status>>;

    async fn route_htlcs(
        &self,
        _: tonic::Request<EmptyRequest>,
    ) -> Result<tonic::Response<Self::RouteHtlcsStream>, Status> {
        // First create new channel that we will use to send responses back to gatewayd
        let (gatewayd_sender, gatewayd_receiver) =
            mpsc::channel::<Result<InterceptHtlcRequest, Status>>(100);

        let mut sender = self.interceptor.sender.lock().await;
        *sender = Some(gatewayd_sender.clone());
        debug!("Gateway channel sender replaced");

        Ok(tonic::Response::new(ReceiverStream::new(gatewayd_receiver)))
    }

    async fn complete_htlc(
        &self,
        intercept_response: tonic::Request<InterceptHtlcResponse>,
    ) -> Result<tonic::Response<EmptyResponse>, Status> {
        let InterceptHtlcResponse {
            action,
            incoming_chan_id,
            htlc_id,
            ..
        } = intercept_response.into_inner();

        if let Some(outcome) = self
            .interceptor
            .outcomes
            .lock()
            .await
            .remove(&(incoming_chan_id, htlc_id))
        {
            // Translate action request into a cln rpc response for
            // `htlc_accepted` event
            let htlca_res = match action {
                Some(Action::Settle(Settle { preimage })) => {
                    let assert_pk: Result<[u8; 32], TryFromSliceError> =
                        preimage.as_slice().try_into();
                    if let Ok(pk) = assert_pk {
                        serde_json::json!({ "result": "resolve", "payment_key": pk.encode_hex::<String>() })
                    } else {
                        htlc_processing_failure()
                    }
                }
                Some(Action::Cancel(Cancel { reason: _ })) => {
                    // TODO: Translate the reason into a BOLT 4 failure message
                    // See: https://github.com/lightning/bolts/blob/master/04-onion-routing.md#failure-messages
                    htlc_processing_failure()
                }
                Some(Action::Forward(Forward {})) => {
                    serde_json::json!({ "result": "continue" })
                }
                None => {
                    error!(
                        ?incoming_chan_id,
                        ?htlc_id,
                        "No action specified for intercepted htlc"
                    );
                    return Err(Status::internal(
                        "No action specified on this intercepted htlc",
                    ));
                }
            };

            // Send translated response to the HTLC interceptor for submission
            // to the cln rpc
            match outcome.send(htlca_res) {
                Ok(_) => {}
                Err(e) => {
                    error!(
                        "Failed to send htlc_accepted response to interceptor: {:?}",
                        e
                    );
                    return Err(Status::internal(
                        "Failed to send htlc_accepted response to interceptor",
                    ));
                }
            };
        } else {
            error!(
                ?incoming_chan_id,
                ?htlc_id,
                "No interceptor reference found for this processed htlc",
            );
            return Err(Status::internal("No interceptor reference found for htlc"));
        }
        Ok(tonic::Response::new(EmptyResponse {}))
    }

    async fn create_invoice(
        &self,
        _create_invoice_request: tonic::Request<CreateInvoiceRequest>,
    ) -> Result<tonic::Response<CreateInvoiceResponse>, Status> {
        Err(Status::internal(
            "Invoice creation is not implemented for CLN",
        ))
    }
}

#[derive(Debug, Error)]
enum ClnExtensionError {
    #[error("Gateway CLN Extension Error : {0:?}")]
    Error(#[from] anyhow::Error),
    #[error("Gateway CLN Extension Error : {0:?}")]
    RpcError(#[from] cln_rpc::RpcError),
    #[error("Gateway CLN Extension, CLN RPC Wrong Response")]
    RpcWrongResponse,
}

// TODO: upstream
fn scid_to_u64(scid: ShortChannelId) -> u64 {
    let mut scid_num = scid.outnum() as u64;
    scid_num |= (scid.txindex() as u64) << 16;
    scid_num |= (scid.block() as u64) << 40;
    scid_num
}

// BOLT 4: https://github.com/lightning/bolts/blob/master/04-onion-routing.md#failure-messages
// 16399 error code reports unknown payment details.
//
// TODO: We should probably use a more specific error code based on htlc
// processing fail reason
fn htlc_processing_failure() -> serde_json::Value {
    serde_json::json!({
        "result": "fail",
        "failure_message": "1639"
    })
}

type HtlcInterceptionSender = mpsc::Sender<Result<InterceptHtlcRequest, Status>>;
type HtlcOutcomeSender = oneshot::Sender<serde_json::Value>;

/// Functional structure to filter intercepted HTLCs into subscription streams.
/// Used as a CLN plugin
#[derive(Clone)]
struct ClnHtlcInterceptor {
    outcomes: Arc<Mutex<BTreeMap<(u64, u64), HtlcOutcomeSender>>>,
    sender: Arc<Mutex<Option<HtlcInterceptionSender>>>,
}

impl ClnHtlcInterceptor {
    fn new() -> Self {
        Self {
            outcomes: Arc::new(Mutex::new(BTreeMap::new())),
            sender: Arc::new(Mutex::new(None)),
        }
    }

    fn convert_short_channel_id(scid: &str) -> Result<u64, anyhow::Error> {
        match ShortChannelId::from_str(scid) {
            Ok(scid) => Ok(scid_to_u64(scid)),
            Err(_) => Err(anyhow::anyhow!(
                "Received invalid short channel id: {:?}",
                scid
            )),
        }
    }

    async fn intercept_htlc(&self, payload: HtlcAccepted) -> serde_json::Value {
        info!(?payload, "Intercepted htlc with payload");

        let htlc_expiry = payload.htlc.cltv_expiry;

        if payload.onion.short_channel_id.is_none() {
            // This is a HTLC terminating at the gateway node. DO NOT intercept
            return serde_json::json!({ "result": "continue" });
        }

        let short_channel_id = match Self::convert_short_channel_id(
            payload.onion.short_channel_id.unwrap().as_str(),
        ) {
            Ok(scid) => scid,
            Err(_) => return serde_json::json!({ "result": "continue" }),
        };

        info!(?short_channel_id, "Intercepted htlc with SCID");

        // Clone the sender to avoid holding the lock while sending the HTLC
        let sender = self.sender.lock().await.clone();
        if let Some(sender) = sender {
            let payment_hash = payload.htlc.payment_hash.to_vec();

            let incoming_chan_id =
                match Self::convert_short_channel_id(payload.htlc.short_channel_id.as_str()) {
                    Ok(scid) => scid,
                    // Failed to parse incoming_chan_id, just forward the HTLC
                    Err(_) => return serde_json::json!({ "result": "continue" }),
                };

            let next_onion = hex::decode(payload.onion.next_onion).unwrap_or(Vec::new());
            let forward_amount = payload
                .onion
                .forward_msat
                .unwrap_or(payload.htlc.amount_msat);
            let htlc_ret = match sender
                .send(Ok(InterceptHtlcRequest {
                    payment_hash: payment_hash.clone(),
                    incoming_amount_msat: payload.htlc.amount_msat.msats,
                    outgoing_amount_msat: forward_amount.msats,
                    incoming_expiry: htlc_expiry,
                    short_channel_id,
                    incoming_chan_id,
                    htlc_id: payload.htlc.id,
                    next_onion,
                }))
                .await
            {
                Ok(_) => {
                    // Open a channel to receive the outcome of the HTLC processing
                    let (sender, receiver) = oneshot::channel::<serde_json::Value>();
                    self.outcomes
                        .lock()
                        .await
                        .insert((incoming_chan_id, payload.htlc.id), sender);

                    // If the gateway does not respond within the HTLC expiry,
                    // Automatically respond with a failure message.
                    tokio::time::timeout(MAX_HTLC_PROCESSING_DURATION, async {
                        receiver.await.unwrap_or_else(|e| {
                            error!("Failed to receive outcome of intercepted htlc: {e:?}");
                            htlc_processing_failure()
                        })
                    })
                    .await
                    .unwrap_or_else(|e| {
                        error!("await_htlc_processing error {e:?}");
                        htlc_processing_failure()
                    })
                }
                Err(e) => {
                    error!("Failed to send htlc to subscription: {e:?}");
                    htlc_processing_failure()
                }
            };

            return htlc_ret;
        }

        // We have no subscription for this HTLC.
        // Ignore it by requesting the node to continue
        serde_json::json!({ "result": "continue" })
    }

    // TODO: Add a method to remove a HTLC subscriber
}<|MERGE_RESOLUTION|>--- conflicted
+++ resolved
@@ -93,15 +93,10 @@
 #[derive(Clone, Serialize, Deserialize, Debug)]
 struct Onion {
     #[serde(default)]
-<<<<<<< HEAD
-    pub short_channel_id: Option<String>,
-    pub forward_msat: Option<Amount>,
+    short_channel_id: Option<String>,
+    forward_msat: Amount,
     #[serde(default)]
     pub next_onion: String,
-=======
-    short_channel_id: Option<String>,
-    forward_msat: Amount,
->>>>>>> d50a6a32
 }
 
 #[derive(Clone, Serialize, Deserialize, Debug)]
